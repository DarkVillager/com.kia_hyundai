--- conflicted
+++ resolved
@@ -1,14 +1,9 @@
 {
-<<<<<<< HEAD
-  "1.2.1": {
-    "en": "Minor usability tweaks. Brand color tweak."
-=======
   "1.2.2": {
     "en": "Fixed detection of ccuCCS2 HEV. Added HP2016/2019 warning in readme. Fixed support link."
   },
   "1.2.1": {
     "en": "Minor usability tweaks."
->>>>>>> 3cc58a15
   },
   "1.2.0": {
     "en": "Fixed car parked detection. Updated icons. Added capability migration."
