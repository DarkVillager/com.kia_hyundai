{
  "_comment": "This file is generated. Please edit .homeycompose/app.json instead.",
  "id": "com.kia",
<<<<<<< HEAD
  "version": "1.2.1",
=======
  "version": "1.2.2",
>>>>>>> 3cc58a15
  "compatibility": ">=12.4.5",
  "sdk": 3,
  "platforms": [
    "local"
  ],
  "name": {
    "en": "Kia"
  },
  "brandColor": "#BB162C",
  "description": {
    "en": "Movement that inspires"
  },
  "tags": {
    "en": [
      "smart car",
      "EV",
      "PHEV",
      "Electric Vehicle",
      "hyundai",
      "kia",
      "niro",
      "ionic",
      "genesis",
      "uvo",
      "bluelink",
      "location",
      "geofence"
    ]
  },
  "category": [
    "energy"
  ],
  "permissions": [
    "homey:manager:geolocation"
  ],
  "images": {
    "small": "/assets/images/small.png",
    "large": "/assets/images/large.png",
    "xlarge": "/assets/images/xlarge.png"
  },
  "author": {
    "name": "R.M. de Gruijter"
  },
  "copyright": "R.M. de Gruijter (rmdegruijter@gmail.com)",
  "license": "GPL-3.0-or-later",
  "homeyCommunityTopicId": 32487,
  "support": "https://github.com/gruijter/com.kia_hyundai/issues",
  "flow": {
    "triggers": [
      {
        "title": {
          "en": "The battery alarm turned off"
        },
        "titleFormatted": {
          "en": "The battery alarm turned off"
        },
        "args": [
          {
            "type": "device",
            "name": "device",
            "filter": "driver_id=car"
          }
        ],
        "id": "alarm_bat_false"
      },
      {
        "title": {
          "en": "The battery alarm turned on"
        },
        "titleFormatted": {
          "en": "The battery alarm turned on"
        },
        "args": [
          {
            "type": "device",
            "name": "device",
            "filter": "driver_id=car"
          }
        ],
        "id": "alarm_bat_true"
      },
      {
        "title": {
          "en": "The tire pressure alarm turned off"
        },
        "titleFormatted": {
          "en": "The tire pressure alarm turned off"
        },
        "args": [
          {
            "type": "device",
            "name": "device",
            "filter": "driver_id=car"
          }
        ],
        "id": "alarm_tire_pressure_false"
      },
      {
        "title": {
          "en": "The tire pressure alarm turned on"
        },
        "titleFormatted": {
          "en": "The tire pressure alarm turned on"
        },
        "args": [
          {
            "type": "device",
            "name": "device",
            "filter": "driver_id=car"
          }
        ],
        "id": "alarm_tire_pressure_true"
      },
      {
        "title": {
          "en": "The charger turned off"
        },
        "titleFormatted": {
          "en": "The charger turned off"
        },
        "args": [
          {
            "type": "device",
            "name": "device",
            "filter": "driver_id=car"
          }
        ],
        "id": "charge_false"
      },
      {
        "title": {
          "en": "The charger turned on"
        },
        "titleFormatted": {
          "en": "The charger turned on"
        },
        "args": [
          {
            "type": "device",
            "name": "device",
            "filter": "driver_id=car"
          }
        ],
        "id": "charge_true"
      },
      {
        "title": {
          "en": "The A/C turned off"
        },
        "titleFormatted": {
          "en": "The A/C turned off"
        },
        "args": [
          {
            "type": "device",
            "name": "device",
            "filter": "driver_id=car"
          }
        ],
        "id": "climate_control_false"
      },
      {
        "title": {
          "en": "The A/C turned on"
        },
        "titleFormatted": {
          "en": "The A/C turned on"
        },
        "args": [
          {
            "type": "device",
            "name": "device",
            "filter": "driver_id=car"
          }
        ],
        "id": "climate_control_true"
      },
      {
        "title": {
          "en": "Doors closed and locked"
        },
        "titleFormatted": {
          "en": "Doors closed and locked"
        },
        "args": [
          {
            "type": "device",
            "name": "device",
            "filter": "driver_id=car"
          }
        ],
        "id": "closed_locked_false"
      },
      {
        "title": {
          "en": "Doors opened or unlocked"
        },
        "titleFormatted": {
          "en": "Doors opened or unlocked"
        },
        "args": [
          {
            "type": "device",
            "name": "device",
            "filter": "driver_id=car"
          }
        ],
        "id": "closed_locked_true"
      },
      {
        "title": {
          "en": "Defrosting turned off"
        },
        "titleFormatted": {
          "en": "Defrosting turned off"
        },
        "args": [
          {
            "type": "device",
            "name": "device",
            "filter": "driver_id=car"
          }
        ],
        "id": "defrost_false"
      },
      {
        "title": {
          "en": "Defrosting turned on"
        },
        "titleFormatted": {
          "en": "Defrosting turned on"
        },
        "args": [
          {
            "type": "device",
            "name": "device",
            "filter": "driver_id=car"
          }
        ],
        "id": "defrost_true"
      },
      {
        "title": {
          "en": "The engine turned off"
        },
        "titleFormatted": {
          "en": "The engine turned off"
        },
        "args": [
          {
            "type": "device",
            "name": "device",
            "filter": "driver_id=car"
          }
        ],
        "id": "engine_false"
      },
      {
        "title": {
          "en": "The engine turned on"
        },
        "titleFormatted": {
          "en": "The engine turned on"
        },
        "args": [
          {
            "type": "device",
            "name": "device",
            "filter": "driver_id=car"
          }
        ],
        "id": "engine_true"
      },
      {
        "title": {
          "en": "The car has moved"
        },
        "titleFormatted": {
          "en": "The car has moved"
        },
        "args": [
          {
            "type": "device",
            "name": "device",
            "filter": "driver_id=car"
          }
        ],
        "id": "has_moved"
      },
      {
        "title": {
          "en": "The car has parked"
        },
        "titleFormatted": {
          "en": "The car has parked"
        },
        "tokens": [
          {
            "name": "address",
            "type": "string",
            "title": {
              "en": "Address"
            },
            "example": {
              "en": "White House Meridian, 1600, Pennsylvania Avenue Northwest, Washington, District of Columbia, 20500, United States"
            }
          },
          {
            "name": "map",
            "type": "string",
            "title": {
              "en": "Map"
            },
            "example": {
              "en": "https://www.google.com/maps?q=38.89734,-77.03655"
            }
          }
        ],
        "args": [
          {
            "type": "device",
            "name": "device",
            "filter": "driver_id=car"
          }
        ],
        "id": "has_parked"
      },
      {
        "title": {
          "en": "Distance changed"
        },
        "highlight": true,
        "args": [
          {
            "type": "device",
            "name": "device",
            "filter": "driver_id=car"
          }
        ],
        "tokens": [
          {
            "name": "meter_distance",
            "type": "number",
            "title": {
              "en": "Distance"
            },
            "example": 53
          }
        ],
        "id": "measure_distance_changed"
      },
      {
        "title": {
          "en": "Odometer changed"
        },
        "highlight": true,
        "args": [
          {
            "type": "device",
            "name": "device",
            "filter": "driver_id=car"
          }
        ],
        "tokens": [
          {
            "name": "measure_odo",
            "type": "number",
            "title": {
              "en": "Odometer"
            },
            "example": 53000
          }
        ],
        "id": "measure_odo_changed"
      },
      {
        "title": {
          "en": "Range changed"
        },
        "highlight": true,
        "args": [
          {
            "type": "device",
            "name": "device",
            "filter": "driver_id=car"
          }
        ],
        "tokens": [
          {
            "name": "measure_range",
            "type": "number",
            "title": {
              "en": "Range"
            },
            "example": 285
          }
        ],
        "id": "measure_range_changed"
      },
      {
        "title": {
          "en": "Car status updated"
        },
        "titleFormatted": {
          "en": "Car status updated"
        },
        "args": [
          {
            "type": "device",
            "name": "device",
            "filter": "driver_id=car"
          }
        ],
        "id": "status_update"
      }
    ],
    "conditions": [
      {
        "title": {
          "en": "The battery alarm is !{{on|off}}"
        },
        "titleFormatted": {
          "en": "The battery alarm is !{{on|off}}"
        },
        "args": [
          {
            "type": "device",
            "name": "device",
            "filter": "driver_id=car"
          }
        ],
        "id": "alarm_bat"
      },
      {
        "title": {
          "en": "The tire pressure alarm is !{{on|off}}"
        },
        "titleFormatted": {
          "en": "The tire pressure alarm is !{{on|off}}"
        },
        "args": [
          {
            "type": "device",
            "name": "device",
            "filter": "driver_id=car"
          }
        ],
        "id": "alarm_tire_pressure"
      },
      {
        "title": {
          "en": "The charger is !{{on|off}}"
        },
        "titleFormatted": {
          "en": "The charger is !{{on|off}}"
        },
        "args": [
          {
            "type": "device",
            "name": "device",
            "filter": "driver_id=car"
          }
        ],
        "id": "charge"
      },
      {
        "title": {
          "en": "The A/C is !{{on|off}}"
        },
        "titleFormatted": {
          "en": "The A/C is !{{on|off}}"
        },
        "args": [
          {
            "type": "device",
            "name": "device",
            "filter": "driver_id=car"
          }
        ],
        "id": "climate_control"
      },
      {
        "title": {
          "en": "The car !{{is|is not}} closed and locked"
        },
        "titleFormatted": {
          "en": "The car !{{is|is not}} closed and locked"
        },
        "args": [
          {
            "type": "device",
            "name": "device",
            "filter": "driver_id=car"
          }
        ],
        "id": "closed_locked"
      },
      {
        "title": {
          "en": "Defrosting is !{{on|off}}"
        },
        "titleFormatted": {
          "en": "Defrosting is !{{on|off}}"
        },
        "args": [
          {
            "type": "device",
            "name": "device",
            "filter": "driver_id=car"
          }
        ],
        "id": "defrost"
      },
      {
        "title": {
          "en": "The engine is !{{on|off}}"
        },
        "titleFormatted": {
          "en": "The engine is !{{on|off}}"
        },
        "args": [
          {
            "type": "device",
            "name": "device",
            "filter": "driver_id=car"
          }
        ],
        "id": "engine"
      },
      {
        "title": {
          "en": "The car !{{is|is not}} moving"
        },
        "titleFormatted": {
          "en": "The car !{{is|is not}} moving"
        },
        "args": [
          {
            "type": "device",
            "name": "device",
            "filter": "driver_id=car"
          }
        ],
        "id": "moving"
      },
      {
        "title": {
          "en": "The car !{{is|is not}} parked"
        },
        "titleFormatted": {
          "en": "The car !{{is|is not}} parked"
        },
        "args": [
          {
            "type": "device",
            "name": "device",
            "filter": "driver_id=car"
          }
        ],
        "id": "parked"
      }
    ],
    "actions": [
      {
        "title": {
          "en": "Turn A/C off"
        },
        "titleFormatted": {
          "en": "Turn A/C off"
        },
        "args": [
          {
            "type": "device",
            "name": "device",
            "filter": "driver_id=car"
          }
        ],
        "id": "ac_off"
      },
      {
        "title": {
          "en": "Turn A/C on"
        },
        "titleFormatted": {
          "en": "Turn A/C on"
        },
        "args": [
          {
            "type": "device",
            "name": "device",
            "filter": "driver_id=car"
          }
        ],
        "id": "ac_on"
      },
      {
        "title": {
          "en": "Turn charging off"
        },
        "titleFormatted": {
          "en": "Turn charging off"
        },
        "args": [
          {
            "type": "device",
            "name": "device",
            "filter": "driver_id=car"
          }
        ],
        "id": "charge_off"
      },
      {
        "title": {
          "en": "Turn charging on"
        },
        "titleFormatted": {
          "en": "Turn charging on"
        },
        "args": [
          {
            "type": "device",
            "name": "device",
            "filter": "driver_id=car"
          }
        ],
        "id": "charge_on"
      },
      {
        "title": {
          "en": "Turn defrost off"
        },
        "titleFormatted": {
          "en": "Turn defrost off"
        },
        "args": [
          {
            "type": "device",
            "name": "device",
            "filter": "driver_id=car"
          }
        ],
        "id": "defrost_off"
      },
      {
        "title": {
          "en": "Turn defrost on"
        },
        "titleFormatted": {
          "en": "Turn defrost on"
        },
        "args": [
          {
            "type": "device",
            "name": "device",
            "filter": "driver_id=car"
          }
        ],
        "id": "defrost_on"
      },
      {
        "title": {
          "en": "Force status refresh (once)"
        },
        "titleFormatted": {
          "en": "Force status refresh (once)"
        },
        "args": [
          {
            "type": "device",
            "name": "device",
            "filter": "driver_id=car"
          }
        ],
        "id": "force_refresh"
      },
      {
        "title": {
          "en": "Set charge targets"
        },
        "titleFormatted": {
          "en": "Set charge targets Slow:[[slow]] Fast:[[fast]]"
        },
        "args": [
          {
            "type": "device",
            "name": "device",
            "filter": "driver_id=car"
          },
          {
            "type": "dropdown",
            "name": "slow",
            "title": {
              "en": "Slow (%)"
            },
            "values": [
              {
                "id": "100",
                "title": {
                  "en": "100%"
                }
              },
              {
                "id": "90",
                "title": {
                  "en": "90%"
                }
              },
              {
                "id": "80",
                "title": {
                  "en": "80%"
                }
              },
              {
                "id": "70",
                "title": {
                  "en": "70%"
                }
              },
              {
                "id": "60",
                "title": {
                  "en": "60%"
                }
              },
              {
                "id": "50",
                "title": {
                  "en": "50%"
                }
              }
            ]
          },
          {
            "type": "dropdown",
            "name": "fast",
            "title": {
              "en": "Fast (%)"
            },
            "values": [
              {
                "id": "100",
                "title": {
                  "en": "100%"
                }
              },
              {
                "id": "90",
                "title": {
                  "en": "90%"
                }
              },
              {
                "id": "80",
                "title": {
                  "en": "80%"
                }
              },
              {
                "id": "70",
                "title": {
                  "en": "70%"
                }
              },
              {
                "id": "60",
                "title": {
                  "en": "60%"
                }
              },
              {
                "id": "50",
                "title": {
                  "en": "50%"
                }
              }
            ]
          }
        ],
        "id": "set_charge_targets"
      },
      {
        "title": {
          "en": "Set navigation destination"
        },
        "titleFormatted": {
          "en": "Set navigation destination:[[destination]]"
        },
        "args": [
          {
            "type": "device",
            "name": "device",
            "filter": "driver_id=car"
          },
          {
            "type": "text",
            "name": "destination",
            "title": {
              "en": "Destination"
            },
            "placeholder": {
              "en": "address or lat,lon"
            }
          }
        ],
        "id": "set_destination"
      },
      {
        "title": {
          "en": "Set target temperature"
        },
        "titleFormatted": {
          "en": "Set target temperature [[temp]]"
        },
        "args": [
          {
            "type": "device",
            "name": "device",
            "filter": "driver_id=car"
          },
          {
            "type": "range",
            "name": "temp",
            "title": {
              "en": "Temperature"
            },
            "min": 15,
            "max": 30,
            "value": 22,
            "step": 0.5,
            "label": "°C",
            "labelDecimals": 1
          }
        ],
        "id": "set_target_temp"
      }
    ]
  },
  "drivers": [
    {
      "name": {
        "en": "Car"
      },
      "class": "vehicle",
      "energy": {
        "electricCar": true
      },
      "capabilities": [
        "target_temperature",
        "charge_target_slow",
        "charge_target_fast",
        "refresh_status",
        "locked",
        "defrost",
        "climate_control",
        "last_refresh",
        "engine",
        "closed_locked",
        "location",
        "meter_distance",
        "measure_speed",
        "measure_range",
        "ev_charging_state",
        "measure_power.fuel_economy",
        "charge",
        "measure_odo",
        "alarm_tire_pressure",
        "alarm_bat",
        "measure_battery",
        "measure_battery.12V",
        "measure_power.charge",
        "latitude",
        "longitude"
      ],
      "capabilitiesOptions": {
        "measure_speed": {
          "units": {
            "en": "km/h"
          }
        },
        "meter_power.fuel_economy": {
          "title": {
            "en": "Drive economy"
          },
          "units": {
            "en": "km/kWh"
          }
        },
        "measure_power.charge": {
          "title": {
            "en": "Charge power"
          }
        },
        "measure_battery.12V": {
          "title": {
            "en": "12V Battery"
          }
        }
      },
      "platforms": [
        "local"
      ],
      "connectivity": [
        "cloud"
      ],
      "images": {
        "small": "/drivers/car/assets/images/small.png",
        "large": "/drivers/car/assets/images/large.png",
        "xlarge": "/drivers/car/assets/images/xlarge.png"
      },
      "pair": [
        {
          "id": "pair"
        },
        {
          "id": "list_devices",
          "template": "list_devices",
          "navigation": {
            "next": "add_devices"
          }
        },
        {
          "id": "add_devices",
          "template": "add_devices"
        }
      ],
      "id": "car",
      "settings": [
        {
          "type": "group",
          "label": {
            "en": "Car information"
          },
          "children": [
            {
              "id": "nameOrg",
              "type": "label",
              "label": {
                "en": "Name"
              },
              "value": "",
              "hint": {
                "en": "Car name as per manufacturer."
              }
            },
            {
              "id": "idOrg",
              "type": "label",
              "label": {
                "en": "ID"
              },
              "value": "",
              "hint": {
                "en": "Car ID as per manufacturer."
              }
            },
            {
              "id": "vin",
              "type": "label",
              "label": {
                "en": "VIN"
              },
              "value": "",
              "hint": {
                "en": "Car VIN as per manufacturer."
              }
            },
            {
              "id": "regDate",
              "type": "label",
              "label": {
                "en": "Registration date"
              },
              "value": ""
            },
            {
              "id": "generation",
              "type": "label",
              "label": {
                "en": "Generation"
              },
              "value": ""
            },
            {
              "id": "engine",
              "type": "label",
              "label": {
                "en": "Engine"
              },
              "hint": {
                "en": "Full EV (Electric Vehicle), PHEV (Plugin Hybrid Electric Vehicle), or HEV/ICE (Hybrid Electric Vehicle/Internal Combustion Engine)"
              },
              "value": ""
            }
          ]
        },
        {
          "type": "group",
          "label": {
            "en": "Connection settings"
          },
          "children": [
            {
              "id": "username",
              "type": "text",
              "label": {
                "en": "Username"
              },
              "value": ""
            },
            {
              "id": "password",
              "type": "password",
              "label": {
                "en": "Password"
              },
              "value": ""
            },
            {
              "id": "pin",
              "type": "password",
              "label": {
                "en": "PIN"
              },
              "value": ""
            },
            {
              "id": "region",
              "type": "dropdown",
              "value": "EU",
              "label": {
                "en": "Region"
              },
              "values": [
                {
                  "id": "EU",
                  "label": {
                    "en": "EU"
                  }
                },
                {
                  "id": "US",
                  "label": {
                    "en": "US"
                  }
                },
                {
                  "id": "CA",
                  "label": {
                    "en": "CA"
                  }
                },
                {
                  "id": "AU",
                  "label": {
                    "en": "AU"
                  }
                },
                {
                  "id": "CN",
                  "label": {
                    "en": "CN"
                  }
                }
              ]
            },
            {
              "id": "language",
              "type": "dropdown",
              "value": "en",
              "label": {
                "en": "App language"
              },
              "hint": {
                "en": "This setting will effect the language used in the official Kia Connect app. Works for EU region only at the moment."
              },
              "values": [
                {
                  "id": "cs",
                  "label": {
                    "en": "CS"
                  }
                },
                {
                  "id": "da",
                  "label": {
                    "en": "DA"
                  }
                },
                {
                  "id": "nl",
                  "label": {
                    "en": "NL"
                  }
                },
                {
                  "id": "en",
                  "label": {
                    "en": "EN"
                  }
                },
                {
                  "id": "fi",
                  "label": {
                    "en": "FI"
                  }
                },
                {
                  "id": "fr",
                  "label": {
                    "en": "FR"
                  }
                },
                {
                  "id": "de",
                  "label": {
                    "en": "DE"
                  }
                },
                {
                  "id": "it",
                  "label": {
                    "en": "IT"
                  }
                },
                {
                  "id": "pl",
                  "label": {
                    "en": "PL"
                  }
                },
                {
                  "id": "hu",
                  "label": {
                    "en": "HU"
                  }
                },
                {
                  "id": "no",
                  "label": {
                    "en": "NO"
                  }
                },
                {
                  "id": "sk",
                  "label": {
                    "en": "SK"
                  }
                },
                {
                  "id": "es",
                  "label": {
                    "en": "ES"
                  }
                },
                {
                  "id": "sv",
                  "label": {
                    "en": "SV"
                  }
                }
              ]
            }
          ]
        },
        {
          "type": "group",
          "label": {
            "en": "Car status refresh settings"
          },
          "children": [
            {
              "id": "pollInterval",
              "type": "number",
              "label": {
                "en": "Update interval (minutes)"
              },
              "hint": {
                "en": "Interval for checking the server for a status change.\nAttention: Homey will only receive status updates from the car when you park the car, or by doing a manual refresh!\nWARNING: A low poll interval can get you locked out of the server!"
              },
              "min": 5,
              "value": 15
            },
            {
              "id": "pollIntervalEngineOn",
              "type": "number",
              "label": {
                "en": "Update interval when engine is on (minutes)"
              },
              "hint": {
                "en": "Interval for checking the car status while the engine is on.\nAttention: for Homey to know that the engine is on, a manual refresh or cloud refresh must be performed!\nWARNING: A low poll interval can get you locked out of the server!\nDisable this function by setting the time to 0."
              },
              "min": 0,
              "value": 10,
              "step": 1
            },
            {
              "id": "pollIntervalForced",
              "type": "number",
              "label": {
                "en": "24/7 Car update interval (minutes)"
              },
              "hint": {
                "en": "Interval for checking the car status also when the engine is off.\nWARNING: This will drain your 12V battery fast!\nA low poll interval can get you locked out of the server\nDisable this function by setting the time to 0."
              },
              "min": 0,
              "value": 0,
              "step": 15
            }
          ]
        },
        {
          "type": "group",
          "label": {
            "en": "Home location settings"
          },
          "children": [
            {
              "id": "lat",
              "type": "number",
              "label": {
                "en": "Home latitude"
              },
              "hint": {
                "en": "Home location is used to calculate the car's distance."
              },
              "value": 0
            },
            {
              "id": "lon",
              "type": "number",
              "label": {
                "en": "Home longitude"
              },
              "hint": {
                "en": "Home location is used to calculate the car's distance."
              },
              "value": 0
            }
          ]
        },
        {
          "type": "group",
          "label": {
            "en": "Various settings"
          },
          "children": [
            {
              "id": "batteryAlarmLevel",
              "type": "number",
              "label": {
                "en": "12V battery alarm level (%)"
              },
              "hint": {
                "en": "Homey will raise an alarm when the 12V battery charge is below this level."
              },
              "min": 0,
              "max": 100,
              "value": 50
            },
            {
              "id": "EVbatteryAlarmLevel",
              "type": "number",
              "label": {
                "en": "EV battery alarm level (%)"
              },
              "hint": {
                "en": "Homey will raise an alarm when the EV battery charge is below this level."
              },
              "min": 0,
              "max": 100,
              "value": 5
            }
          ]
        }
      ]
    }
  ],
  "capabilities": {
    "alarm_bat": {
      "type": "boolean",
      "title": {
        "en": "Battery alarm"
      },
      "getable": true,
      "setable": false,
      "insights": true,
      "insightsTitleTrue": {
        "en": "Battery alarm on"
      },
      "insightsTitleFalse": {
        "en": "Battery alarm off"
      },
      "uiComponent": "sensor",
      "icon": "./assets/battery_alarm.svg"
    },
    "alarm_tire_pressure": {
      "type": "boolean",
      "title": {
        "en": "Tire pressure alarm"
      },
      "getable": true,
      "setable": false,
      "insights": true,
      "insightsTitleTrue": {
        "en": "Tire pressure alarm on"
      },
      "insightsTitleFalse": {
        "en": "Tire pressure alarm off"
      },
      "uiComponent": "sensor",
      "icon": "./assets/alarm_tire_pressure.svg"
    },
    "charge": {
      "type": "boolean",
      "title": {
        "en": "Charge"
      },
      "getable": true,
      "setable": true,
      "insights": true,
      "insightsTitleTrue": {
        "en": "Charging on"
      },
      "insightsTitleFalse": {
        "en": "Charging off"
      },
      "uiComponent": "button",
      "uiQuickAction": false,
      "icon": "./assets/charging.svg"
    },
    "charge_target_fast": {
      "type": "enum",
      "title": {
        "en": "Charge Target Fast"
      },
      "values": [
        {
          "id": "100",
          "title": {
            "en": "100%"
          }
        },
        {
          "id": "90",
          "title": {
            "en": "90%"
          }
        },
        {
          "id": "80",
          "title": {
            "en": "80%"
          }
        },
        {
          "id": "70",
          "title": {
            "en": "70%"
          }
        },
        {
          "id": "60",
          "title": {
            "en": "60%"
          }
        },
        {
          "id": "50",
          "title": {
            "en": "50%"
          }
        }
      ],
      "value": "100",
      "getable": true,
      "setable": true,
      "uiComponent": "picker"
    },
    "charge_target_slow": {
      "type": "enum",
      "title": {
        "en": "Charge Target Slow"
      },
      "values": [
        {
          "id": "100",
          "title": {
            "en": "100%"
          }
        },
        {
          "id": "90",
          "title": {
            "en": "90%"
          }
        },
        {
          "id": "80",
          "title": {
            "en": "80%"
          }
        },
        {
          "id": "70",
          "title": {
            "en": "70%"
          }
        },
        {
          "id": "60",
          "title": {
            "en": "60%"
          }
        },
        {
          "id": "50",
          "title": {
            "en": "50%"
          }
        }
      ],
      "value": "100",
      "getable": true,
      "setable": true,
      "uiComponent": "picker"
    },
    "climate_control": {
      "type": "boolean",
      "title": {
        "en": "Climate control"
      },
      "getable": true,
      "setable": true,
      "insights": true,
      "insightsTitleTrue": {
        "en": "Climate control on"
      },
      "insightsTitleFalse": {
        "en": "Climate control off"
      },
      "uiComponent": "button",
      "uiQuickAction": false,
      "icon": "./assets/climate_control.svg"
    },
    "closed_locked": {
      "type": "boolean",
      "title": {
        "en": "Closed and locked"
      },
      "icon": "./assets/closed_locked.svg",
      "getable": true,
      "setable": false,
      "insights": true,
      "insightsTitleTrue": {
        "en": "Doors closed and locked"
      },
      "insightsTitleFalse": {
        "en": "Doors opened or unlocked"
      },
      "options": {
        "greyout": {
          "type": "boolean",
          "default": false
        }
      },
      "uiComponent": "sensor",
      "uiQuickAction": false
    },
    "defrost": {
      "type": "boolean",
      "title": {
        "en": "Defrost"
      },
      "getable": true,
      "setable": true,
      "insights": true,
      "insightsTitleTrue": {
        "en": "Defrost on"
      },
      "insightsTitleFalse": {
        "en": "Defrost off"
      },
      "uiComponent": "button",
      "uiQuickAction": false,
      "icon": "./assets/defrost.svg"
    },
    "engine": {
      "type": "boolean",
      "title": {
        "en": "Engine on"
      },
      "icon": "./assets/engine.svg",
      "getable": true,
      "setable": false,
      "insights": true,
      "insightsTitleTrue": {
        "en": "Engine turned on"
      },
      "insightsTitleFalse": {
        "en": "Engine turned off"
      },
      "options": {
        "greyout": {
          "type": "boolean",
          "default": false
        }
      },
      "uiComponent": "sensor",
      "uiQuickAction": false
    },
    "last_refresh": {
      "type": "string",
      "title": {
        "en": "Status refresh"
      },
      "getable": true,
      "setable": false,
      "icon": "./assets/last_refresh.svg"
    },
    "latitude": {
      "type": "number",
      "title": {
        "en": "Latitude"
      },
      "units": {
        "en": "degrees"
      },
      "getable": true,
      "setable": false,
      "insights": false,
      "uiComponent": null
    },
    "location": {
      "type": "string",
      "title": {
        "en": "Car location"
      },
      "desc": {
        "en": "Location of the car"
      },
      "getable": true,
      "setable": false,
      "insights": false,
      "icon": "./assets/location.svg"
    },
    "longitude": {
      "type": "number",
      "title": {
        "en": "Longitude"
      },
      "units": {
        "en": "degrees"
      },
      "getable": true,
      "setable": false,
      "insights": false,
      "uiComponent": null
    },
    "measure_odo": {
      "type": "number",
      "title": {
        "en": "Odometer"
      },
      "units": {
        "en": "km"
      },
      "getable": true,
      "setable": false,
      "insights": true,
      "uiComponent": "sensor",
      "icon": "./assets/odometer.svg"
    },
    "measure_range": {
      "type": "number",
      "title": {
        "en": "Range"
      },
      "units": {
        "en": "km"
      },
      "getable": true,
      "setable": false,
      "insights": true,
      "uiComponent": "sensor",
      "icon": "./assets/range.svg"
    },
    "meter_distance": {
      "type": "number",
      "title": {
        "en": "Home distance"
      },
      "units": {
        "en": "km"
      },
      "getable": true,
      "setable": false,
      "insights": true,
      "uiComponent": "sensor",
      "icon": "./assets/meter_distance.svg"
    },
    "refresh_status": {
      "type": "boolean",
      "title": {
        "en": "Refresh car status"
      },
      "getable": true,
      "setable": true,
      "insights": false,
      "uiComponent": "button",
      "uiQuickAction": false,
      "icon": "./assets/last_refresh.svg"
    }
  }
}<|MERGE_RESOLUTION|>--- conflicted
+++ resolved
@@ -1,11 +1,7 @@
 {
   "_comment": "This file is generated. Please edit .homeycompose/app.json instead.",
   "id": "com.kia",
-<<<<<<< HEAD
-  "version": "1.2.1",
-=======
   "version": "1.2.2",
->>>>>>> 3cc58a15
   "compatibility": ">=12.4.5",
   "sdk": 3,
   "platforms": [
